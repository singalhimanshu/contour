--- conflicted
+++ resolved
@@ -61,17 +61,11 @@
       - name: "create build directory"
         run: mkdir build
       - name: "Generate build files"
-<<<<<<< HEAD
-        run: cmake -DCMAKE_BUILD_TYPE=RelWithDebInfo -DCMAKE_TOOLCHAIN_FILE="C:/vcpkg/scripts/buildsystems/vcpkg.cmake" -DVCPKG_TARGET_TRIPLET=x64-windows -DYAML_BUILD_SHARED_LIBS=OFF -DCONTOUR_EXAMPLES=OFF -DLIBTERMINAL_TESTING=OFF -DLIBUNICODE_TESTING=OFF -DYAML_CPP_BUILD_CONTRIB=OFF -DYAML_CPP_BUILD_TESTS=OFF -DYAML_CPP_BUILD_TOOLS=OFF -DYAML_CPP_INSTALL=OFF -B build .
-      - name: "Build"
-        run: cmake --build build/ --config RelWithDebInfo
-=======
         run: cmake -DCMAKE_BUILD_TYPE=Release -DCMAKE_TOOLCHAIN_FILE="${{ runner.workspace }}/vcpkg/scripts/buildsystems/vcpkg.cmake" -DVCPKG_TARGET_TRIPLET=x64-windows -DYAML_BUILD_SHARED_LIBS=OFF -DCONTOUR_EXAMPLES=OFF -DLIBTERMINAL_TESTING=OFF -DLIBUNICODE_TESTING=OFF -DYAML_CPP_BUILD_CONTRIB=OFF -DYAML_CPP_BUILD_TESTS=OFF -DYAML_CPP_BUILD_TOOLS=OFF -DYAML_CPP_INSTALL=OFF -B build .
       - name: "Build"
         run: cmake --build build/ --config Release
       - name: "Create Package(s)"
         run: cd build ; cpack
->>>>>>> 4a2c7b01
       - name: inspect
         run: Get-ChildItem -Recurse
       - name: "Rename packages"
@@ -87,12 +81,7 @@
       - name: "Uploading ZIP to artifact store"
         uses: actions/upload-artifact@v2
         with:
-<<<<<<< HEAD
-          name: contour-x64.exe
-          path: .\build\src\contour\RelWithDebInfo\contour.exe
-=======
           path: contour-${{ steps.set_env_var.outputs.version }}-${{ steps.set_env_var.outputs.RUN_ID }}-win64.zip
->>>>>>> 4a2c7b01
 
   build_ubuntu1804:
     name: Build on Ubuntu 18.04
